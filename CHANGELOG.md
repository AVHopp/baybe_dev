# Changelog
All notable changes to this project will be documented in this file.

The format is based on [Keep a Changelog](https://keepachangelog.com/en/1.0.0/),
and this project adheres to [Semantic Versioning](https://semver.org/spec/v2.0.0.html).

## [Unreleased]
### Added
<<<<<<< HEAD
- Simple constraints for discrete parameters.
=======
- Initial strategy: farthest point sampling
>>>>>>> 930fa77a

### Fixed
- UCB now usable as acquisition function, hard-set beta parameter to 1.0.
- Temporary GP priors now exactly reproduce EDBO setting.

## [0.1.0] - 2022-10-01
### Added
- Code skeleton with a central object to access functionality.
- Basic parser for categorical parameters with one-hot encoding.
- Basic parser for discrete numerical parameters.
- Azure pipeline for code formatting and linting.
- Single-task Gaussian process strategy.
- Streamlit dashboard for comparing single-task strategies.
- Input functionality to read measurements including automatic matching to searchspace.
- Integer encoding for categorical parameters.
- Parser for numerical discrete parameters.
- Single numerical target with Min and Max mode.
- Recommendation functionality.
- Parameter scaling depending on parameter types and user-chosen scalers.
- Noise and fake-measurement utilities.
- Internal metadata storing various info about datapoints in the searchspace.
- BayBE options controlling recommendation and data addition behavior.
- Config parsing and validation using pydantic.
- Global random seed control.
- Strategy connection with BayBE object.
- Custom parameters as labels with user-provided encodings.
- Substance parameters which are encoded via cheminformatics descriptors.
- Data cleaning utilities useful for descriptors.
- Simulation capabilities for testing the package on existing data.
- Parsing and preprocessing for multiple targets / desirability ansatz.
- Basic README file.
- Automatic publishing of tagged versions.
- Caching of experimental parameters and chemical descriptors.
- Choices for acquisition functions and their usage with arbitrary surrogate models.
- Temporary logic for selecting GP priors.
<|MERGE_RESOLUTION|>--- conflicted
+++ resolved
@@ -6,11 +6,8 @@
 
 ## [Unreleased]
 ### Added
-<<<<<<< HEAD
+- Initial strategy: farthest point sampling
 - Simple constraints for discrete parameters.
-=======
-- Initial strategy: farthest point sampling
->>>>>>> 930fa77a
 
 ### Fixed
 - UCB now usable as acquisition function, hard-set beta parameter to 1.0.
