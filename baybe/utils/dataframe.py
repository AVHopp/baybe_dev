--- conflicted
+++ resolved
@@ -3,22 +3,13 @@
 from __future__ import annotations
 
 import logging
-<<<<<<< HEAD
+from collections.abc import Iterable, Sequence
 from typing import (
     TYPE_CHECKING,
-    Dict,
-    Iterable,
-    List,
     Literal,
     Optional,
-    Sequence,
-    Tuple,
     Union,
 )
-=======
-from collections.abc import Iterable
-from typing import TYPE_CHECKING, Literal, Optional, Union
->>>>>>> 0926594a
 
 import numpy as np
 import pandas as pd
@@ -340,11 +331,7 @@
 def fuzzy_row_match(
     left_df: pd.DataFrame,
     right_df: pd.DataFrame,
-<<<<<<< HEAD
     parameters: Sequence[Parameter],
-=======
-    parameters: list[Parameter],
->>>>>>> 0926594a
     numerical_measurements_must_be_within_tolerance: bool,
 ) -> pd.Index:
     """Match row of the right dataframe to the rows of the left dataframe.
