--- conflicted
+++ resolved
@@ -1,11 +1,9 @@
 """
 PyTest configuration
 """
-<<<<<<< HEAD
 import os
-=======
+
 from typing import List
->>>>>>> 1ca68eb3
 
 import numpy as np
 import pandas as pd
