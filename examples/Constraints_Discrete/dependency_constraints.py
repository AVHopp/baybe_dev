### Example for using dependency constraints in discrete searchspaces

"""
This example shows how a dependency constraint can be created for a discrete searchspace.
For instance, some parameters might only be relevant when another parameter has a certain value.
All dependencies have to be declared in a single constraint.
"""

# This example assumes some basic familiarity with using BayBE.
# We thus refer to [`baybe_object`](./../Basics/baybe_object.md) for a basic example.

#### Necessary imports for this example

import numpy as np

from baybe import BayBE
from baybe.constraints import DependenciesConstraint, SubSelectionCondition
from baybe.parameters import (
    CategoricalParameter,
    NumericalDiscreteParameter,
    SubstanceParameter,
)
from baybe.searchspace import SearchSpace
from baybe.targets import NumericalTarget, Objective
from baybe.utils import add_fake_results

<<<<<<< HEAD
#### Experiment setup

=======
# We begin by setting up some parameters for our experiments.
>>>>>>> 82a888cf
dict_solvent = {
    "water": "O",
    "C1": "C",
}
solvent = SubstanceParameter(name="Solvent", data=dict_solvent, encoding="MORDRED")
switch1 = CategoricalParameter(name="Switch1", values=["on", "off"])
switch2 = CategoricalParameter(name="Switch2", values=["left", "right"])
fraction1 = NumericalDiscreteParameter(
    name="Fraction1", values=list(np.linspace(0, 100, 7)), tolerance=0.2
)
frame1 = CategoricalParameter(name="FrameA", values=["A", "B"])
frame2 = CategoricalParameter(name="FrameB", values=["A", "B"])

parameters = [solvent, switch1, switch2, fraction1, frame1, frame2]

#### Creating the constraints

# The constraints are handled when creating the searchspace object.
# It is thus necessary to define it before the searchspace creation.
# Note that multiple dependencies have to be included in a single constraint object.
constraint = DependenciesConstraint(
    parameters=["Switch1", "Switch2"],
    conditions=[
        SubSelectionCondition(selection=["on"]),
        SubSelectionCondition(selection=["right"]),
    ],
    affected_parameters=[["Solvent", "Fraction1"], ["FrameA", "FrameB"]],
)

#### Creating the searchspace and the objective

searchspace = SearchSpace.from_product(parameters=parameters, constraints=[constraint])

objective = Objective(
    mode="SINGLE", targets=[NumericalTarget(name="Target_1", mode="MAX")]
)

#### Creating and printing the BayBE object

baybe_obj = BayBE(searchspace=searchspace, objective=objective)
print(baybe_obj)

#### Manual verification of the constraints

# The following loop performs some recommendations and manually verifies the given constraints.
N_ITERATIONS = 5
for kIter in range(N_ITERATIONS):
    print(f"\n##### ITERATION {kIter+1} #####")

    print("### ASSERTS ###")
    print(
        f"Number entries with both switches on "
        f"(expected {7*len(dict_solvent)*2*2}): ",
        (
            (baybe_obj.searchspace.discrete.exp_rep["Switch1"] == "on")
            & (baybe_obj.searchspace.discrete.exp_rep["Switch2"] == "right")
        ).sum(),
    )
    print(
        f"Number entries with Switch1 off " f"(expected {2*2}):       ",
        (
            (baybe_obj.searchspace.discrete.exp_rep["Switch1"] == "off")
            & (baybe_obj.searchspace.discrete.exp_rep["Switch2"] == "right")
        ).sum(),
    )
    print(
        f"Number entries with Switch2 off "
        f"(expected {7*len(dict_solvent)}):"
        f"      ",
        (
            (baybe_obj.searchspace.discrete.exp_rep["Switch1"] == "on")
            & (baybe_obj.searchspace.discrete.exp_rep["Switch2"] == "left")
        ).sum(),
    )
    print(
        "Number entries with both switches off (expected 1): ",
        (
            (baybe_obj.searchspace.discrete.exp_rep["Switch1"] == "off")
            & (baybe_obj.searchspace.discrete.exp_rep["Switch2"] == "left")
        ).sum(),
    )

    rec = baybe_obj.recommend(batch_quantity=5)
    add_fake_results(rec, baybe_obj)
    baybe_obj.add_measurements(rec)<|MERGE_RESOLUTION|>--- conflicted
+++ resolved
@@ -24,12 +24,8 @@
 from baybe.targets import NumericalTarget, Objective
 from baybe.utils import add_fake_results
 
-<<<<<<< HEAD
 #### Experiment setup
 
-=======
-# We begin by setting up some parameters for our experiments.
->>>>>>> 82a888cf
 dict_solvent = {
     "water": "O",
     "C1": "C",
