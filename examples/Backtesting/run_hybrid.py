--- conflicted
+++ resolved
@@ -15,13 +15,8 @@
 import numpy as np
 import seaborn as sns
 
-<<<<<<< HEAD
-from baybe.core import BayBE
-from baybe.parameters import NumericContinuous, NumericDiscrete
-=======
 from baybe import BayBE
 from baybe.parameters import NumericalContinuousParameter, NumericalDiscreteParameter
->>>>>>> 82a888cf
 from baybe.searchspace import SearchSpace
 from baybe.simulation import simulate_scenarios
 from baybe.strategies import (
@@ -32,12 +27,9 @@
 )
 from baybe.targets import NumericalTarget, Objective
 
-<<<<<<< HEAD
 
 #### Parameters for a full simulation loop
 
-=======
->>>>>>> 82a888cf
 # For the full simulation, we need to define some additional parameters.
 # These are the number of Monte Carlo runs and the number of experiments to be conducted per run.
 N_MC_ITERATIONS = 2
@@ -78,7 +70,6 @@
         "indices do not match."
     )
 
-<<<<<<< HEAD
 # The following parameter decides how many points each discrete dimension should have.
 # Note that this example uses the `SequentialGreedyRecommender` (among others).
 # This recommender performs a brute-force optimization over the discrete subspace.
@@ -87,9 +78,6 @@
 
 
 # Construct the continuous parameters as NumericContinuous parameters.
-=======
-# Construct the continuous parameters
->>>>>>> 82a888cf
 cont_parameters = [
     NumericalContinuousParameter(
         name=f"x_{k+1}",
@@ -98,11 +86,7 @@
     for k in CONT_INDICES
 ]
 
-<<<<<<< HEAD
-# Construct the discrete parameters as NumericDiscrete parameters.
-=======
-# Construct the discrete parameters
->>>>>>> 82a888cf
+# Construct the discrete parameters as `NumericalDiscreteParameters`.
 disc_parameters = [
     NumericalDiscreteParameter(
         name=f"x_{k+1}",
